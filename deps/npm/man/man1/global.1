--- conflicted
+++ resolved
@@ -1,11 +1,7 @@
 .\" Generated with Ronnjs 0.3.8
 .\" http://github.com/kapouer/ronnjs/
 .
-<<<<<<< HEAD
-.TH "NPM\-FOLDERS" "1" "January 2013" "" ""
-=======
 .TH "NPM\-FOLDERS" "1" "February 2013" "" ""
->>>>>>> 13897279
 .
 .SH "NAME"
 \fBnpm-folders\fR \-\- Folder Structures Used by npm
